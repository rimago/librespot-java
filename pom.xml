--- conflicted
+++ resolved
@@ -5,11 +5,7 @@
     <groupId>xyz.gianlu.librespot</groupId>
     <artifactId>librespot-java</artifactId>
     <packaging>pom</packaging>
-<<<<<<< HEAD
-    <version>1.5.2</version>
-=======
     <version>1.5.3</version>
->>>>>>> 62133c07
 
     <name>librespot-java</name>
     <description>Java port of librespot, the Open Source Spotify client library</description>
