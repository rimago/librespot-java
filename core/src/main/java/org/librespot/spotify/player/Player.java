--- conflicted
+++ resolved
@@ -289,16 +289,6 @@
             for (int i = 0; i < queueTracks.size(); i++)
                 state.getTrackList().add(newIndex + 1 + i, queueTracks.get(i));
 
-<<<<<<< HEAD
-    @Override
-    public void preloadNextTrack() { // TODO
-    }
-
-    @Override
-    public void playbackReady() {
-        if (state.getStatus() == Spirc.PlayStatus.kPlayStatusLoading) {
-            state.setStatus(Spirc.PlayStatus.kPlayStatusPlay);
-=======
             state.setPlayingTrackIndex(newIndex);
             state.setPositionMs(0);
             state.setPositionMeasuredAt(System.currentTimeMillis());
@@ -308,7 +298,6 @@
             state.setPositionMs(0);
             state.setPositionMeasuredAt(System.currentTimeMillis());
             if (trackHandler != null) trackHandler.sendSeek(0);
->>>>>>> 3e137de5
             stateUpdated();
         }
     }
@@ -328,12 +317,5 @@
         TrackHandler.AudioQuality preferredQuality();
 
         float normalisationPregain();
-<<<<<<< HEAD
-
-        boolean pauseWhenLoading();
-
-        boolean preloadEnabled();
-=======
->>>>>>> 3e137de5
     }
 }