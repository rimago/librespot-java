package xyz.gianlu.librespot.player;

import org.apache.log4j.Logger;
import org.jetbrains.annotations.NotNull;
import org.jetbrains.annotations.Nullable;
import xyz.gianlu.librespot.cdn.CdnManager;
import xyz.gianlu.librespot.common.Utils;
import xyz.gianlu.librespot.common.proto.Metadata;
import xyz.gianlu.librespot.core.Session;
import xyz.gianlu.librespot.mercury.MercuryClient;
import xyz.gianlu.librespot.mercury.model.EpisodeId;
import xyz.gianlu.librespot.mercury.model.PlayableId;
import xyz.gianlu.librespot.mercury.model.TrackId;
import xyz.gianlu.librespot.player.codecs.Codec;
import xyz.gianlu.librespot.player.feeders.EpisodeStreamFeeder;
import xyz.gianlu.librespot.player.feeders.TrackStreamFeeder;

import java.io.Closeable;
import java.io.IOException;
import java.util.Arrays;
import java.util.concurrent.BlockingQueue;
import java.util.concurrent.LinkedBlockingQueue;

/**
 * @author Gianlu
 */
public class TrackHandler implements PlayerRunner.Listener, Closeable {
    private static final Logger LOGGER = Logger.getLogger(TrackHandler.class);
    private final BlockingQueue<CommandBundle> commands = new LinkedBlockingQueue<>();
    private final Session session;
    private final LinesHolder lines;
    private final Player.Configuration conf;
    private final Listener listener;
    private TrackStreamFeeder trackFeeder;
    private EpisodeStreamFeeder episodeFeeder;
    private Metadata.Track track;
    private Metadata.Episode episode;
    private PlayerRunner playerRunner;
    private volatile boolean stopped = false;

    TrackHandler(@NotNull Session session, @NotNull LinesHolder lines, @NotNull Player.Configuration conf, @NotNull Listener listener) {
        this.session = session;
        this.lines = lines;
        this.conf = conf;
        this.listener = listener;

        Looper looper;
        new Thread(looper = new Looper(), "track-handler-" + looper.hashCode()).start();
    }

<<<<<<< HEAD
    private void load(@NotNull TrackId id, boolean play, int pos) throws IOException, MercuryClient.MercuryException, CdnManager.CdnException {
        if (trackFeeder == null)
            this.trackFeeder = new TrackStreamFeeder(session);

=======
    private void load(@NotNull TrackId id, boolean play, int pos) throws IOException, MercuryClient.MercuryException, CdnManager.CdnException, ContentRestrictedException {
>>>>>>> 9bc7d495
        listener.startedLoading(this);

        TrackStreamFeeder.LoadedStream stream = trackFeeder.load(id, new TrackStreamFeeder.VorbisOnlyAudioQuality(conf.preferredQuality()), conf.useCdn());
        track = stream.track;

        if (stopped) return;

        LOGGER.info(String.format("Loaded track, name: '%s', artists: '%s', gid: %s", track.getName(), Utils.artistsToString(track.getArtistList()), Utils.bytesToHex(id.getGid())));

        try {
            if (playerRunner != null) playerRunner.stop();
            playerRunner = new PlayerRunner(stream.in, stream.normalizationData, lines, conf, this, track.getDuration());
            new Thread(playerRunner, "player-runner-" + playerRunner.hashCode()).start();

            playerRunner.seek(pos);

            listener.finishedLoading(this, pos, play);

            if (play) playerRunner.play();
        } catch (Codec.CodecException | LinesHolder.MixerException ex) {
            listener.loadingError(this, id, ex);
        }

        if (stopped && playerRunner != null) playerRunner.stop();
    }

    private void load(@NotNull EpisodeId id, boolean play, int pos) throws IOException, MercuryClient.MercuryException {
        if (episodeFeeder == null)
            this.episodeFeeder = new EpisodeStreamFeeder(session);

        listener.startedLoading(this);

        EpisodeStreamFeeder.LoadedStream stream = episodeFeeder.load(id, conf.useCdn());
        episode = stream.episode;

        if (stopped) return;

        LOGGER.info(String.format("Loaded episode, name: '%s', gid: %s", episode.getName(), Utils.bytesToHex(id.getGid())));

        try {
            if (playerRunner != null) playerRunner.stop();
            playerRunner = new PlayerRunner(stream.in, null, lines, conf, this, episode.getDuration());
            new Thread(playerRunner, "player-runner-" + playerRunner.hashCode()).start();

            playerRunner.seek(pos);

            listener.finishedLoading(this, pos, play);

            if (play) playerRunner.play();
        } catch (LinesHolder.MixerException | Codec.CodecException ex) {
            listener.loadingError(this, id, ex);
        }

        if (stopped && playerRunner != null) playerRunner.stop();
    }

    private void sendCommand(@NotNull Command command, Object... args) {
        if (stopped) throw new IllegalStateException("Looper is stopped!");
        commands.add(new CommandBundle(command, args));
    }

    void sendPlay() {
        sendCommand(Command.Play);
    }

    void sendSeek(int pos) {
        sendCommand(Command.Seek, pos);
    }

    void sendPause() {
        sendCommand(Command.Pause);
    }

    void sendStop() {
        sendCommand(Command.Stop);
    }

    boolean isStopped() {
        return stopped;
    }

    void sendLoad(@NotNull PlayableId track, boolean play, int pos) {
        sendCommand(Command.Load, track, play, pos);
    }

    @Override
    public void endOfTrack() {
        listener.endOfTrack(this);
    }

    @Override
    public void playbackError(@NotNull Exception ex) {
        LOGGER.fatal("Playback failed!", ex);
    }

    @Override
    public void preloadNextTrack() {
        listener.preloadNextTrack(this);
    }

    @Override
    public int getVolume() {
        return session.spirc().deviceState().getVolume();
    }

    @Nullable
    PlayerRunner.Controller controller() {
        return playerRunner == null ? null : playerRunner.controller();
    }

    @Override
    public void close() {
        stopped = true;
        if (playerRunner != null) playerRunner.stop();
        commands.add(new CommandBundle(Command.Terminate));
    }

    boolean isTrack(@NotNull PlayableId id) {
        return (track != null && track.hasGid() && Arrays.equals(id.getGid(), track.getGid().toByteArray()))
                || (episode != null && episode.hasGid() && Arrays.equals(id.getGid(), episode.getGid().toByteArray()));
    }

    public int getPosition() {
        return playerRunner == null ? 0 : playerRunner.time();
    }

    public enum Command {
        Load, Play, Pause,
        Stop, Seek, Terminate
    }

    public interface Listener {
        void startedLoading(@NotNull TrackHandler handler);

        void finishedLoading(@NotNull TrackHandler handler, int pos, boolean play);

        void loadingError(@NotNull TrackHandler handler, @NotNull PlayableId track, @NotNull Exception ex);

        void endOfTrack(@NotNull TrackHandler handler);

        void preloadNextTrack(@NotNull TrackHandler handler);
    }

    private class Looper implements Runnable {

        @Override
        public void run() {
            try {
                while (!stopped) {
                    CommandBundle cmd = commands.take();
                    switch (cmd.cmd) {
                        case Load:
                            PlayableId id = (PlayableId) cmd.args[0];

                            try {
<<<<<<< HEAD
                                if (id instanceof TrackId)
                                    load((TrackId) id, (Boolean) cmd.args[1], (Integer) cmd.args[2]);
                                else if (id instanceof EpisodeId)
                                    load((EpisodeId) id, (Boolean) cmd.args[1], (Integer) cmd.args[2]);
                                else
                                    throw new IllegalArgumentException("Unknown PlayableId: " + id);
                            } catch (IOException | MercuryClient.MercuryException | CdnManager.CdnException ex) {
=======
                                load(id, (Boolean) cmd.args[1], (Integer) cmd.args[2]);
                            } catch (IOException | MercuryClient.MercuryException | CdnManager.CdnException | ContentRestrictedException ex) {
>>>>>>> 9bc7d495
                                listener.loadingError(TrackHandler.this, id, ex);
                            }
                            break;
                        case Play:
                            if (playerRunner != null) playerRunner.play();
                            break;
                        case Pause:
                            if (playerRunner != null) playerRunner.pause();
                            break;
                        case Stop:
                            if (playerRunner != null) playerRunner.stop();
                            close();
                            break;
                        case Seek:
                            if (playerRunner != null) playerRunner.seek((Integer) cmd.args[0]);
                            break;
                        case Terminate:
                            return;
                    }
                }
            } catch (InterruptedException ex) {
                LOGGER.fatal("Failed handling command!", ex);
            }
        }
    }

    private class CommandBundle {
        private final Command cmd;
        private final Object[] args;

        private CommandBundle(@NotNull Command cmd, Object... args) {
            this.cmd = cmd;
            this.args = args;
        }
    }
}<|MERGE_RESOLUTION|>--- conflicted
+++ resolved
@@ -48,14 +48,10 @@
         new Thread(looper = new Looper(), "track-handler-" + looper.hashCode()).start();
     }
 
-<<<<<<< HEAD
-    private void load(@NotNull TrackId id, boolean play, int pos) throws IOException, MercuryClient.MercuryException, CdnManager.CdnException {
+    private void load(@NotNull TrackId id, boolean play, int pos) throws IOException, MercuryClient.MercuryException, CdnManager.CdnException, ContentRestrictedException {
         if (trackFeeder == null)
             this.trackFeeder = new TrackStreamFeeder(session);
 
-=======
-    private void load(@NotNull TrackId id, boolean play, int pos) throws IOException, MercuryClient.MercuryException, CdnManager.CdnException, ContentRestrictedException {
->>>>>>> 9bc7d495
         listener.startedLoading(this);
 
         TrackStreamFeeder.LoadedStream stream = trackFeeder.load(id, new TrackStreamFeeder.VorbisOnlyAudioQuality(conf.preferredQuality()), conf.useCdn());
@@ -211,18 +207,13 @@
                             PlayableId id = (PlayableId) cmd.args[0];
 
                             try {
-<<<<<<< HEAD
                                 if (id instanceof TrackId)
                                     load((TrackId) id, (Boolean) cmd.args[1], (Integer) cmd.args[2]);
                                 else if (id instanceof EpisodeId)
                                     load((EpisodeId) id, (Boolean) cmd.args[1], (Integer) cmd.args[2]);
                                 else
                                     throw new IllegalArgumentException("Unknown PlayableId: " + id);
-                            } catch (IOException | MercuryClient.MercuryException | CdnManager.CdnException ex) {
-=======
-                                load(id, (Boolean) cmd.args[1], (Integer) cmd.args[2]);
                             } catch (IOException | MercuryClient.MercuryException | CdnManager.CdnException | ContentRestrictedException ex) {
->>>>>>> 9bc7d495
                                 listener.loadingError(TrackHandler.this, id, ex);
                             }
                             break;
