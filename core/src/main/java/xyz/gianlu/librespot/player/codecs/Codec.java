package xyz.gianlu.librespot.player.codecs;

import org.apache.log4j.Logger;
import org.jetbrains.annotations.NotNull;
import org.jetbrains.annotations.Nullable;
import xyz.gianlu.librespot.player.GeneralAudioStream;
import xyz.gianlu.librespot.player.NormalizationData;
import xyz.gianlu.librespot.player.Player;

import javax.sound.sampled.AudioFormat;
import java.io.Closeable;
import java.io.IOException;
import java.io.InputStream;
import java.io.OutputStream;

/**
 * @author Gianlu
 */
public abstract class Codec implements Closeable {
    public static final int BUFFER_SIZE = 2048;
    private static final Logger LOGGER = Logger.getLogger(Codec.class);
    protected final InputStream audioIn;
    protected final float normalizationFactor;
    protected final int duration;
    private final AudioFormat dstFormat;
    protected volatile boolean closed = false;
    private AudioFormat format;
    private StreamConverter converter = null;

    Codec(@NotNull AudioFormat dstFormat, @NotNull GeneralAudioStream audioFile, @Nullable NormalizationData normalizationData, @NotNull Player.Configuration conf, int duration) {
        this.dstFormat = dstFormat;
        this.audioIn = audioFile.stream();
        this.duration = duration;
<<<<<<< HEAD
        this.normalizationFactor = normalizationData != null ? normalizationData.getFactor(conf) : 1;
=======
        this.preloadEnabled = conf.preloadEnabled();

        if (conf.enableNormalisation())
            this.normalizationFactor = normalizationData != null ? normalizationData.getFactor(conf) : 1;
        else
            this.normalizationFactor = 1;
>>>>>>> 296b7af2
    }

    public final int readSome(@NotNull OutputStream out) throws IOException, CodecException {
        if (converter == null) return readInternal(out);

        int written = readInternal(converter);
        if (written == -1) return -1;

        converter.checkWritten(written);
        return converter.convertInto(out);
    }

    protected abstract int readInternal(@NotNull OutputStream out) throws IOException, CodecException;

    /**
     * @return Time in millis
     * @throws CannotGetTimeException If the codec can't determine the time. This condition is permanent for the entire playback.
     */
    public abstract int time() throws CannotGetTimeException;

    public final int remaining() throws CannotGetTimeException {
        return duration - time();
    }

    @Override
    public void close() throws IOException {
        closed = true;
        audioIn.close();
    }

    public void seek(int positionMs) {
        if (positionMs < 0) positionMs = 0;

        try {
            audioIn.reset();
            if (positionMs > 0) {
                int skip = Math.round(audioIn.available() / (float) duration * positionMs);
                if (skip > audioIn.available()) skip = audioIn.available();

                long skipped = audioIn.skip(skip);
                if (skip != skipped)
                    throw new IOException(String.format("Failed seeking, skip: %d, skipped: %d", skip, skipped));
            }
        } catch (IOException ex) {
            LOGGER.fatal("Failed seeking!", ex);
        }
    }

    @NotNull
    public final AudioFormat getAudioFormat() {
        if (format == null) throw new IllegalStateException();
        return format;
    }

    protected final void setAudioFormat(@NotNull AudioFormat format) {
        this.format = format;

        if (format.matches(dstFormat)) converter = null;
        else converter = StreamConverter.converter(format, dstFormat);
    }

    protected final int sampleSizeBytes() {
        return getAudioFormat().getSampleSizeInBits() / 8;
    }

    public final int duration() {
        return duration;
    }

    public static class CannotGetTimeException extends Exception {
        CannotGetTimeException() {
        }
    }

    public static class CodecException extends Exception {
        CodecException() {
        }
    }
}<|MERGE_RESOLUTION|>--- conflicted
+++ resolved
@@ -31,16 +31,10 @@
         this.dstFormat = dstFormat;
         this.audioIn = audioFile.stream();
         this.duration = duration;
-<<<<<<< HEAD
-        this.normalizationFactor = normalizationData != null ? normalizationData.getFactor(conf) : 1;
-=======
-        this.preloadEnabled = conf.preloadEnabled();
-
         if (conf.enableNormalisation())
             this.normalizationFactor = normalizationData != null ? normalizationData.getFactor(conf) : 1;
         else
             this.normalizationFactor = 1;
->>>>>>> 296b7af2
     }
 
     public final int readSome(@NotNull OutputStream out) throws IOException, CodecException {
