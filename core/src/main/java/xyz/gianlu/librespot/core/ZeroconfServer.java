--- conflicted
+++ resolved
@@ -322,13 +322,9 @@
 
             session.connect();
             session.authenticate(credentials);
-<<<<<<< HEAD
+
+            sessionListeners.forEach(l -> l.sessionChanged(session));
         } catch (Session.SpotifyAuthenticationException | MercuryClient.MercuryException ex) {
-=======
-
-            sessionListeners.forEach(l -> l.sessionChanged(session));
-        } catch (Session.SpotifyAuthenticationException | SpotifyIrc.IrcException ex) {
->>>>>>> 002a7726
             LOGGER.fatal("Failed handling connection! Going away.", ex);
             close();
         }
@@ -465,7 +461,5 @@
             shouldStop = true;
             serverSocket.close();
         }
-
-    }
-
+    }
 }